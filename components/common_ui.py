# components/common_ui.py

import logging
<<<<<<< HEAD
from datetime import date, datetime, timedelta  # Explicitly import date for clarity
=======
from datetime import datetime, date, timedelta  # Explicitly import date for clarity
>>>>>>> 30adbf66
from typing import Any, Dict, List, Optional, Tuple

import pandas as pd
import streamlit as st

logger = logging.getLogger(__name__)


class CommonUI:
    """
    A class to encapsulate common User Interface (UI) elements and rendering logic
    for Streamlit dashboards, promoting consistency and reusability.
    """

    def render_info_message(self, title: str, message: str):
        """Renders an informational message box."""
        with st.info(title):
            st.write(message)

    def render_warning_message(self, title: str, message: str):
        """Renders a warning message box."""
        with st.warning(title):
            st.write(message)

    def render_error_message(self, title: str, message: str):
        """Renders an error message box."""
        with st.error(title):
            st.write(message)

    def render_page_header(self, title: str, description: str, icon: str = "📊"):
        """Renders a consistent header for dashboard pages."""
        st.markdown(f"## {icon} {title}")
        st.markdown(description)
        st.markdown("---")

    def render_metric_grid(
        self, metrics: List[Dict[str, Any]], metrics_per_row: int = 4
    ):
        """
        Renders a grid of metric cards with a flexible number of metrics per row.

        Args:
            metrics (List[Dict[str, Any]]): A list of dictionaries, where each dict
                                             contains 'label', 'value', 'delta' (optional),
                                             'description' (optional), and 'error' (optional).
            metrics_per_row (int): The number of metric cards to display in a single row.
                                   Valid options are 2, 3, or 4. Defaults to 4.
        """
        if not metrics:
            self.render_info_message(
                "No Metrics Available", "No metrics were provided to display."
            )
            return

        # Validate metrics_per_row input
        if metrics_per_row not in [2, 3, 4]:
            logger.warning(
                f"Invalid metrics_per_row value: {metrics_per_row}. Defaulting to 4."
            )
            metrics_per_row = 4

        # Apply custom CSS for smaller metric font size
        st.markdown(
            """
            <style>
            [data-testid="stMetricValue"] {
                font-size: 1.5rem; /* Adjust as needed, e.g., 2rem for slightly larger, 1.2rem for smaller */
            }
            </style>
            """,
            unsafe_allow_html=True,
        )

        # Iterate through metrics and create columns
        for i in range(0, len(metrics), metrics_per_row):
            cols = st.columns(metrics_per_row)
            for j in range(metrics_per_row):
                if i + j < len(metrics):
                    metric = metrics[i + j]
                    with cols[j]:
                        with st.container(border=True):
                            # Check for 'error' key first
                            if "error" in metric:
                                self.render_error_message(
                                    f"Error Loading {metric.get('label', 'Metric')}",
                                    metric["error"],
                                )
                            else:
                                st.subheader(metric.get("label", "N/A"))
                                # The st.metric value's font size is controlled by the CSS above
                                st.metric(
                                    label="Value",  # This 'label' is usually hidden by CSS if not needed, or is small.
                                    value=metric.get("value", "N/A"),
                                    delta=metric.get("delta"),
                                )
                                if metric.get("description"):
                                    st.caption(metric["description"])

    def render_chart_grid(self, charts: List[Dict[str, Any]], charts_per_row: int = 2):
        """
        Renders a grid of charts with optional data tables.

        Args:
            charts (List[Dict[str, Any]]): A list of dictionaries, where each dict
                                            contains 'figure', 'data', 'label',
                                            'description', 'show_table_toggle', and 'error'.
            charts_per_row (int): The number of charts to display in a single row. Defaults to 2.
        """
        if not charts:
            self.render_info_message(
                "No Charts Available", "No charts were provided to display."
            )
            return

        # Iterate through charts and create columns
        for i in range(0, len(charts), charts_per_row):
            cols = st.columns(charts_per_row)
            for j in range(charts_per_row):
                if i + j < len(charts):
                    chart = charts[i + j]
                    with cols[j]:
                        with st.container(border=True):
                            if "error" in chart:
                                self.render_error_message(
                                    f"Error Loading {chart.get('label', 'Chart')}",
                                    chart["error"],
                                )
                            else:
                                st.subheader(chart.get("label", "Chart"))
                                if chart.get("description"):
                                    st.caption(chart["description"])

                                # Render the chart
                                st.plotly_chart(
                                    chart["figure"], use_container_width=True
                                )

                                # Optional: Toggle for data table
                                if (
                                    chart.get("show_table_toggle", False)
                                    and not chart["data"].empty
                                ):
                                    if st.toggle(
                                        f"Show data for {chart['label']}",
                                        key=f"toggle_data_{chart['label'].replace(' ', '_').replace('.', '').replace('-', '_')}",
                                    ):
                                        st.dataframe(chart["data"])

    def render_filters(
        self,
        query_executor_instance: Any,
        default_object_type: str = "all",
        default_date_filter: str = "7_days",
    ) -> Dict[str, Any]:
        """
        Renders interactive date and object type filters in a visually appealing container.
        Includes search functionality for object values and intelligent defaults.

        Args:
            query_executor_instance: An instance of QueryExecutor to fetch filter options.
            default_object_type (str): The default object type to select in the filter.
            default_date_filter (str): The default date range filter to apply.

        Returns:
            Dict[str, Any]: A dictionary containing the selected filter values.
                            Always returns a dictionary, even on error, with default values.
        """
        filters: Dict[str, Any] = {}  # Initialize filters as an empty dictionary

        try:
            st.markdown("### 🔍 Dashboard Filters")
            st.markdown(
                "Easily refine your data by selecting specific time ranges or objects."
            )

            with st.container(border=True):
                col1, col2 = st.columns([1, 1])

                with col1:
                    # --- Date Filter ---
                    st.subheader("Time Range")
                    date_filter_options = {
                        "Last 1 Day": "1_day",
                        "Last 7 Days": "7_days",
                        "Last 14 Days": "14_days",
                        "Last 1 Month": "1_month",
                        "Last 3 Months": "3_months",
                        "Last 6 Months": "6_months",
                        "Last 1 Year": "1_year",
                        "Custom Range": "custom",
                    }

                    default_date_index = (
                        list(date_filter_options.values()).index(default_date_filter)
                        if default_date_filter in list(date_filter_options.values())
                        else 1
                    )

                    selected_date_filter_label = st.selectbox(
                        "Select a preset date range or define a custom one:",
                        options=list(date_filter_options.keys()),
                        index=default_date_index,
                        key="date_range_selector",
                        help="Choose a predefined period or set exact start/end dates for your analysis.",
                    )
                    filters["date_filter"] = date_filter_options[
                        selected_date_filter_label
                    ]

                    # Custom Date Input Logic
                    if filters["date_filter"] == "custom":
                        # Ensure we are using datetime.date objects consistently
                        current_end_date: date = datetime.now().date()
                        default_custom_start: date = current_end_date - timedelta(
                            days=7
                        )

                        # Initialize custom date values in session state only if they don't exist
                        # or if they are not of the expected datetime.date type
                        if (
                            "custom_start_date_val" not in st.session_state
                            or not isinstance(
                                st.session_state["custom_start_date_val"], date
                            )
                        ):
                            st.session_state["custom_start_date_val"] = (
                                default_custom_start
                            )

                        if (
                            "custom_end_date_val" not in st.session_state
                            or not isinstance(
                                st.session_state["custom_end_date_val"], date
                            )
                        ):
                            st.session_state["custom_end_date_val"] = current_end_date

                        custom_date_col1, custom_date_col2 = st.columns(2)
                        with custom_date_col1:
<<<<<<< HEAD
                            custom_start_date_input = st.date_input(
=======
                            custom_start_date_input: date = st.date_input(
>>>>>>> 30adbf66
                                "Start date",
                                value=st.session_state["custom_start_date_val"],
                                key="custom_start_date",
                                help="Select the beginning date for your custom range.",
                            )
                        with custom_date_col2:
<<<<<<< HEAD
                            custom_end_date_input = st.date_input(
=======
                            custom_end_date_input: date = st.date_input(
>>>>>>> 30adbf66
                                "End date",
                                value=st.session_state["custom_end_date_val"],
                                key="custom_end_date",
                                help="Select the end date for your custom range. Must be after start date.",
                            )

                        # Update session state with the *returned* values from date_input
                        st.session_state["custom_start_date_val"] = (
                            custom_start_date_input
                        )
                        st.session_state["custom_end_date_val"] = custom_end_date_input
<<<<<<< HEAD
                        if (
                            isinstance(custom_start_date_input, tuple)
                            and len(custom_start_date_input) > 0
                        ):
                            custom_start_date_for_logic = custom_start_date_input[0]
                        else:
                            custom_start_date_for_logic = custom_start_date_input

                        if (
                            isinstance(custom_end_date_input, tuple)
                            and len(custom_end_date_input) > 0
                        ):
                            custom_end_date_for_logic = custom_end_date_input[0]
                        else:
                            custom_end_date_for_logic = custom_end_date_input
=======

                        # Use the values from the date_input widgets for validation and filters dict
                        custom_start_date_for_logic = custom_start_date_input
                        custom_end_date_for_logic = custom_end_date_input
>>>>>>> 30adbf66

                        if (
                            custom_start_date_for_logic
                            and custom_end_date_for_logic
                            and custom_start_date_for_logic > custom_end_date_for_logic
                        ):
                            self.render_warning_message(
                                "Invalid Date Range",
                                "Start date cannot be after end date. Please adjust.",
                            )
                            # Provide valid default dates for filters dict in case of invalid input
                            filters["custom_start"] = current_end_date - timedelta(
                                days=7
                            )
                            filters["custom_end"] = current_end_date
                        else:
                            filters["custom_start"] = custom_start_date_for_logic
                            filters["custom_end"] = custom_end_date_for_logic
                    else:
                        # Clear custom date session state keys when not in custom mode
                        if "custom_start_date_val" in st.session_state:
                            del st.session_state["custom_start_date_val"]
                        if "custom_end_date_val" in st.session_state:
                            del st.session_state["custom_end_date_val"]

                with col2:
                    # --- Object Filter ---
                    st.subheader("Object Selection")
                    object_type_options = {
                        "All Objects": "all",
                        "User": "user",
                        "Warehouse": "warehouse",
                        "Role": "role",
                        "Database": "database",
                    }
                    if default_object_type not in object_type_options.values():
                        default_object_type = "all"

                    default_object_label = next(
                        (
                            label
                            for label, val in object_type_options.items()
                            if val == default_object_type
                        ),
                        "All Objects",
                    )

                    selected_object_type_label = st.selectbox(
                        "Filter by a specific object type:",
                        options=list(object_type_options.keys()),
                        index=list(object_type_options.keys()).index(
                            default_object_label
                        ),
                        key="object_type_selector",
                        help="Select a type (e.g., User, Warehouse) to focus your analysis on specific entities.",
                    )
                    filters["object_type"] = object_type_options[
                        selected_object_type_label
                    ]

                    filters["object_value"] = (
                        "All"  # Default for 'all' or when no specific object is selected
                    )

                    if filters["object_type"] != "all":
                        search_term = st.text_input(
                            f"Search for a specific {filters['object_type']}:",
                            key=f"search_input_{filters['object_type']}",
                            placeholder=f"Type to search {filters['object_type']}...",
                            help=f"Begin typing to filter the dropdown list for a specific {filters['object_type']}.",
                        ).strip()

                        # Fetch object values using the query executor
                        # This part could potentially raise an error if query_executor_instance is problematic
                        object_values = query_executor_instance.get_object_values(
                            filters["object_type"], search_term
                        )

                        if "All" not in object_values:
                            object_values.insert(0, "All")

                        session_state_key = (
                            f"object_value_{filters['object_type']}_selector"
                        )

                        # Ensure session state for the specific object_value selector is initialized/valid
                        if (
                            session_state_key not in st.session_state
                            or st.session_state[session_state_key] not in object_values
                        ):
                            st.session_state[session_state_key] = "All"

                        default_index_for_selectbox = object_values.index(
                            st.session_state[session_state_key]
                        )

                        selected_object_value = st.selectbox(
                            f"Select {filters['object_type']}:",
                            options=object_values,
                            index=default_index_for_selectbox,
                            key=session_state_key,
                            help=f"Select 'All' to view aggregated data, or choose a specific {filters['object_type']}.",
                        )

                        filters["object_value"] = selected_object_value
                    # If object_type is 'all', filters["object_value"] remains "All" as initialized.

            # Get date strings from query_executor.get_date_range()
            # This must happen after filters['date_filter'] and custom_start/end are set
            # Use .get() defensively as custom_start/end might not always be present if not in custom mode
            filters["start_date_str"], filters["end_date_str"] = (
                query_executor_instance.get_date_range(
                    filters.get("date_filter", default_date_filter),
                    filters.get(
                        "custom_start"
                    ),  # These will be None if not in custom date range, which is fine for get_date_range
                    filters.get("custom_end"),
                )
            )

            return filters  # Always return the filters dictionary in the success path

        except Exception as e:
            logger.error(f"Error rendering filters in common_ui: {e}", exc_info=True)
            # IMPORTANT: Always return a dictionary even if an error occurs
            # This prevents the 'NoneType' error in downstream components
            # Return reasonable default filters to prevent cascading errors
            return {
                "date_filter": default_date_filter,
                "start_date_str": (datetime.now() - timedelta(days=7)).strftime(
                    "%Y-%m-%d"
                ),
                "end_date_str": datetime.now().strftime("%Y-%m-%d"),
                "object_type": default_object_type,
                "object_value": "All",
                "error_rendering_filters": f"An error occurred while setting up filters: {e}",
            }


# Instantiate the CommonUI class for global access
common_ui = CommonUI()<|MERGE_RESOLUTION|>--- conflicted
+++ resolved
@@ -1,17 +1,16 @@
 # components/common_ui.py
 
+# components/common_ui.py
+
 import logging
-<<<<<<< HEAD
 from datetime import date, datetime, timedelta  # Explicitly import date for clarity
-=======
-from datetime import datetime, date, timedelta  # Explicitly import date for clarity
->>>>>>> 30adbf66
 from typing import Any, Dict, List, Optional, Tuple
 
 import pandas as pd
 import streamlit as st
 
 logger = logging.getLogger(__name__)
+
 
 
 class CommonUI:
@@ -34,7 +33,36 @@
         """Renders an error message box."""
         with st.error(title):
             st.write(message)
-
+    A class to encapsulate common User Interface (UI) elements and rendering logic
+    for Streamlit dashboards, promoting consistency and reusability.
+    """
+
+    def render_info_message(self, title: str, message: str):
+        """Renders an informational message box."""
+        with st.info(title):
+            st.write(message)
+
+    def render_warning_message(self, title: str, message: str):
+        """Renders a warning message box."""
+        with st.warning(title):
+            st.write(message)
+
+    def render_error_message(self, title: str, message: str):
+        """Renders an error message box."""
+        with st.error(title):
+            st.write(message)
+
+    def render_page_header(self, title: str, description: str, icon: str = "📊"):
+        """Renders a consistent header for dashboard pages."""
+        st.markdown(f"## {icon} {title}")
+        st.markdown(description)
+        st.markdown("---")
+
+    def render_metric_grid(
+        self, metrics: List[Dict[str, Any]], metrics_per_row: int = 4
+    ):
+        """
+        Renders a grid of metric cards with a flexible number of metrics per row.
     def render_page_header(self, title: str, description: str, icon: str = "📊"):
         """Renders a consistent header for dashboard pages."""
         st.markdown(f"## {icon} {title}")
@@ -68,7 +96,33 @@
             metrics_per_row = 4
 
         # Apply custom CSS for smaller metric font size
+            metrics (List[Dict[str, Any]]): A list of dictionaries, where each dict
+                                             contains 'label', 'value', 'delta' (optional),
+                                             'description' (optional), and 'error' (optional).
+            metrics_per_row (int): The number of metric cards to display in a single row.
+                                   Valid options are 2, 3, or 4. Defaults to 4.
+        """
+        if not metrics:
+            self.render_info_message(
+                "No Metrics Available", "No metrics were provided to display."
+            )
+            return
+
+        # Validate metrics_per_row input
+        if metrics_per_row not in [2, 3, 4]:
+            logger.warning(
+                f"Invalid metrics_per_row value: {metrics_per_row}. Defaulting to 4."
+            )
+            metrics_per_row = 4
+
+        # Apply custom CSS for smaller metric font size
         st.markdown(
+            """
+            <style>
+            [data-testid="stMetricValue"] {
+                font-size: 1.5rem; /* Adjust as needed, e.g., 2rem for slightly larger, 1.2rem for smaller */
+            }
+            </style>
             """
             <style>
             [data-testid="stMetricValue"] {
@@ -154,11 +208,88 @@
                                     ):
                                         st.dataframe(chart["data"])
 
+        # Iterate through metrics and create columns
+        for i in range(0, len(metrics), metrics_per_row):
+            cols = st.columns(metrics_per_row)
+            for j in range(metrics_per_row):
+                if i + j < len(metrics):
+                    metric = metrics[i + j]
+                    with cols[j]:
+                        with st.container(border=True):
+                            # Check for 'error' key first
+                            if "error" in metric:
+                                self.render_error_message(
+                                    f"Error Loading {metric.get('label', 'Metric')}",
+                                    metric["error"],
+                                )
+                            else:
+                                st.subheader(metric.get("label", "N/A"))
+                                # The st.metric value's font size is controlled by the CSS above
+                                st.metric(
+                                    label="Value",  # This 'label' is usually hidden by CSS if not needed, or is small.
+                                    value=metric.get("value", "N/A"),
+                                    delta=metric.get("delta"),
+                                )
+                                if metric.get("description"):
+                                    st.caption(metric["description"])
+
+    def render_chart_grid(self, charts: List[Dict[str, Any]], charts_per_row: int = 2):
+        """
+        Renders a grid of charts with optional data tables.
+
+        Args:
+            charts (List[Dict[str, Any]]): A list of dictionaries, where each dict
+                                            contains 'figure', 'data', 'label',
+                                            'description', 'show_table_toggle', and 'error'.
+            charts_per_row (int): The number of charts to display in a single row. Defaults to 2.
+        """
+        if not charts:
+            self.render_info_message(
+                "No Charts Available", "No charts were provided to display."
+            )
+            return
+
+        # Iterate through charts and create columns
+        for i in range(0, len(charts), charts_per_row):
+            cols = st.columns(charts_per_row)
+            for j in range(charts_per_row):
+                if i + j < len(charts):
+                    chart = charts[i + j]
+                    with cols[j]:
+                        with st.container(border=True):
+                            if "error" in chart:
+                                self.render_error_message(
+                                    f"Error Loading {chart.get('label', 'Chart')}",
+                                    chart["error"],
+                                )
+                            else:
+                                st.subheader(chart.get("label", "Chart"))
+                                if chart.get("description"):
+                                    st.caption(chart["description"])
+
+                                # Render the chart
+                                st.plotly_chart(
+                                    chart["figure"], use_container_width=True
+                                )
+
+                                # Optional: Toggle for data table
+                                if (
+                                    chart.get("show_table_toggle", False)
+                                    and not chart["data"].empty
+                                ):
+                                    if st.toggle(
+                                        f"Show data for {chart['label']}",
+                                        key=f"toggle_data_{chart['label'].replace(' ', '_').replace('.', '').replace('-', '_')}",
+                                    ):
+                                        st.dataframe(chart["data"])
+
     def render_filters(
         self,
         query_executor_instance: Any,
         default_object_type: str = "all",
         default_date_filter: str = "7_days",
+        default_object_type: str = "all",
+        default_date_filter: str = "7_days",
     ) -> Dict[str, Any]:
         """
         Renders interactive date and object type filters in a visually appealing container.
@@ -167,12 +298,15 @@
         Args:
             query_executor_instance: An instance of QueryExecutor to fetch filter options.
             default_object_type (str): The default object type to select in the filter.
+            default_object_type (str): The default object type to select in the filter.
             default_date_filter (str): The default date range filter to apply.
 
         Returns:
             Dict[str, Any]: A dictionary containing the selected filter values.
                             Always returns a dictionary, even on error, with default values.
-        """
+                            Always returns a dictionary, even on error, with default values.
+        """
+        filters: Dict[str, Any] = {}  # Initialize filters as an empty dictionary
         filters: Dict[str, Any] = {}  # Initialize filters as an empty dictionary
 
         try:
@@ -180,7 +314,14 @@
             st.markdown(
                 "Easily refine your data by selecting specific time ranges or objects."
             )
-
+        try:
+            st.markdown("### 🔍 Dashboard Filters")
+            st.markdown(
+                "Easily refine your data by selecting specific time ranges or objects."
+            )
+
+            with st.container(border=True):
+                col1, col2 = st.columns([1, 1])
             with st.container(border=True):
                 col1, col2 = st.columns([1, 1])
 
@@ -203,6 +344,25 @@
                         if default_date_filter in list(date_filter_options.values())
                         else 1
                     )
+                with col1:
+                    # --- Date Filter ---
+                    st.subheader("Time Range")
+                    date_filter_options = {
+                        "Last 1 Day": "1_day",
+                        "Last 7 Days": "7_days",
+                        "Last 14 Days": "14_days",
+                        "Last 1 Month": "1_month",
+                        "Last 3 Months": "3_months",
+                        "Last 6 Months": "6_months",
+                        "Last 1 Year": "1_year",
+                        "Custom Range": "custom",
+                    }
+
+                    default_date_index = (
+                        list(date_filter_options.values()).index(default_date_filter)
+                        if default_date_filter in list(date_filter_options.values())
+                        else 1
+                    )
 
                     selected_date_filter_label = st.selectbox(
                         "Select a preset date range or define a custom one:",
@@ -214,6 +374,16 @@
                     filters["date_filter"] = date_filter_options[
                         selected_date_filter_label
                     ]
+                    selected_date_filter_label = st.selectbox(
+                        "Select a preset date range or define a custom one:",
+                        options=list(date_filter_options.keys()),
+                        index=default_date_index,
+                        key="date_range_selector",
+                        help="Choose a predefined period or set exact start/end dates for your analysis.",
+                    )
+                    filters["date_filter"] = date_filter_options[
+                        selected_date_filter_label
+                    ]
 
                     # Custom Date Input Logic
                     if filters["date_filter"] == "custom":
@@ -242,25 +412,44 @@
                             )
                         ):
                             st.session_state["custom_end_date_val"] = current_end_date
+                    # Custom Date Input Logic
+                    if filters["date_filter"] == "custom":
+                        # Ensure we are using datetime.date objects consistently
+                        current_end_date: date = datetime.now().date()
+                        default_custom_start: date = current_end_date - timedelta(
+                            days=7
+                        )
+
+                        # Initialize custom date values in session state only if they don't exist
+                        # or if they are not of the expected datetime.date type
+                        if (
+                            "custom_start_date_val" not in st.session_state
+                            or not isinstance(
+                                st.session_state["custom_start_date_val"], date
+                            )
+                        ):
+                            st.session_state["custom_start_date_val"] = (
+                                default_custom_start
+                            )
+
+                        if (
+                            "custom_end_date_val" not in st.session_state
+                            or not isinstance(
+                                st.session_state["custom_end_date_val"], date
+                            )
+                        ):
+                            st.session_state["custom_end_date_val"] = current_end_date
 
                         custom_date_col1, custom_date_col2 = st.columns(2)
                         with custom_date_col1:
-<<<<<<< HEAD
                             custom_start_date_input = st.date_input(
-=======
-                            custom_start_date_input: date = st.date_input(
->>>>>>> 30adbf66
                                 "Start date",
                                 value=st.session_state["custom_start_date_val"],
                                 key="custom_start_date",
                                 help="Select the beginning date for your custom range.",
                             )
                         with custom_date_col2:
-<<<<<<< HEAD
                             custom_end_date_input = st.date_input(
-=======
-                            custom_end_date_input: date = st.date_input(
->>>>>>> 30adbf66
                                 "End date",
                                 value=st.session_state["custom_end_date_val"],
                                 key="custom_end_date",
@@ -272,7 +461,6 @@
                             custom_start_date_input
                         )
                         st.session_state["custom_end_date_val"] = custom_end_date_input
-<<<<<<< HEAD
                         if (
                             isinstance(custom_start_date_input, tuple)
                             and len(custom_start_date_input) > 0
@@ -288,12 +476,6 @@
                             custom_end_date_for_logic = custom_end_date_input[0]
                         else:
                             custom_end_date_for_logic = custom_end_date_input
-=======
-
-                        # Use the values from the date_input widgets for validation and filters dict
-                        custom_start_date_for_logic = custom_start_date_input
-                        custom_end_date_for_logic = custom_end_date_input
->>>>>>> 30adbf66
 
                         if (
                             custom_start_date_for_logic
@@ -313,6 +495,11 @@
                             filters["custom_start"] = custom_start_date_for_logic
                             filters["custom_end"] = custom_end_date_for_logic
                     else:
+                        # Clear custom date session state keys when not in custom mode
+                        if "custom_start_date_val" in st.session_state:
+                            del st.session_state["custom_start_date_val"]
+                        if "custom_end_date_val" in st.session_state:
+                            del st.session_state["custom_end_date_val"]
                         # Clear custom date session state keys when not in custom mode
                         if "custom_start_date_val" in st.session_state:
                             del st.session_state["custom_start_date_val"]
@@ -331,6 +518,18 @@
                     }
                     if default_object_type not in object_type_options.values():
                         default_object_type = "all"
+                with col2:
+                    # --- Object Filter ---
+                    st.subheader("Object Selection")
+                    object_type_options = {
+                        "All Objects": "all",
+                        "User": "user",
+                        "Warehouse": "warehouse",
+                        "Role": "role",
+                        "Database": "database",
+                    }
+                    if default_object_type not in object_type_options.values():
+                        default_object_type = "all"
 
                     default_object_label = next(
                         (
@@ -353,7 +552,31 @@
                     filters["object_type"] = object_type_options[
                         selected_object_type_label
                     ]
-
+                    default_object_label = next(
+                        (
+                            label
+                            for label, val in object_type_options.items()
+                            if val == default_object_type
+                        ),
+                        "All Objects",
+                    )
+
+                    selected_object_type_label = st.selectbox(
+                        "Filter by a specific object type:",
+                        options=list(object_type_options.keys()),
+                        index=list(object_type_options.keys()).index(
+                            default_object_label
+                        ),
+                        key="object_type_selector",
+                        help="Select a type (e.g., User, Warehouse) to focus your analysis on specific entities.",
+                    )
+                    filters["object_type"] = object_type_options[
+                        selected_object_type_label
+                    ]
+
+                    filters["object_value"] = (
+                        "All"  # Default for 'all' or when no specific object is selected
+                    )
                     filters["object_value"] = (
                         "All"  # Default for 'all' or when no specific object is selected
                     )
@@ -365,6 +588,13 @@
                             placeholder=f"Type to search {filters['object_type']}...",
                             help=f"Begin typing to filter the dropdown list for a specific {filters['object_type']}.",
                         ).strip()
+                    if filters["object_type"] != "all":
+                        search_term = st.text_input(
+                            f"Search for a specific {filters['object_type']}:",
+                            key=f"search_input_{filters['object_type']}",
+                            placeholder=f"Type to search {filters['object_type']}...",
+                            help=f"Begin typing to filter the dropdown list for a specific {filters['object_type']}.",
+                        ).strip()
 
                         # Fetch object values using the query executor
                         # This part could potentially raise an error if query_executor_instance is problematic
@@ -389,7 +619,37 @@
                         default_index_for_selectbox = object_values.index(
                             st.session_state[session_state_key]
                         )
-
+                        # Fetch object values using the query executor
+                        # This part could potentially raise an error if query_executor_instance is problematic
+                        object_values = query_executor_instance.get_object_values(
+                            filters["object_type"], search_term
+                        )
+
+                        if "All" not in object_values:
+                            object_values.insert(0, "All")
+
+                        session_state_key = (
+                            f"object_value_{filters['object_type']}_selector"
+                        )
+
+                        # Ensure session state for the specific object_value selector is initialized/valid
+                        if (
+                            session_state_key not in st.session_state
+                            or st.session_state[session_state_key] not in object_values
+                        ):
+                            st.session_state[session_state_key] = "All"
+
+                        default_index_for_selectbox = object_values.index(
+                            st.session_state[session_state_key]
+                        )
+
+                        selected_object_value = st.selectbox(
+                            f"Select {filters['object_type']}:",
+                            options=object_values,
+                            index=default_index_for_selectbox,
+                            key=session_state_key,
+                            help=f"Select 'All' to view aggregated data, or choose a specific {filters['object_type']}.",
+                        )
                         selected_object_value = st.selectbox(
                             f"Select {filters['object_type']}:",
                             options=object_values,
@@ -432,6 +692,40 @@
                 "error_rendering_filters": f"An error occurred while setting up filters: {e}",
             }
 
+                        filters["object_value"] = selected_object_value
+                    # If object_type is 'all', filters["object_value"] remains "All" as initialized.
+
+            # Get date strings from query_executor.get_date_range()
+            # This must happen after filters['date_filter'] and custom_start/end are set
+            # Use .get() defensively as custom_start/end might not always be present if not in custom mode
+            filters["start_date_str"], filters["end_date_str"] = (
+                query_executor_instance.get_date_range(
+                    filters.get("date_filter", default_date_filter),
+                    filters.get(
+                        "custom_start"
+                    ),  # These will be None if not in custom date range, which is fine for get_date_range
+                    filters.get("custom_end"),
+                )
+            )
+
+            return filters  # Always return the filters dictionary in the success path
+
+        except Exception as e:
+            logger.error(f"Error rendering filters in common_ui: {e}", exc_info=True)
+            # IMPORTANT: Always return a dictionary even if an error occurs
+            # This prevents the 'NoneType' error in downstream components
+            # Return reasonable default filters to prevent cascading errors
+            return {
+                "date_filter": default_date_filter,
+                "start_date_str": (datetime.now() - timedelta(days=7)).strftime(
+                    "%Y-%m-%d"
+                ),
+                "end_date_str": datetime.now().strftime("%Y-%m-%d"),
+                "object_type": default_object_type,
+                "object_value": "All",
+                "error_rendering_filters": f"An error occurred while setting up filters: {e}",
+            }
+
 
 # Instantiate the CommonUI class for global access
-common_ui = CommonUI()+common_ui = CommonUI()
